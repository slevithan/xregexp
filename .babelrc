--- conflicted
+++ resolved
@@ -3,11 +3,7 @@
     [
       "@babel/plugin-transform-runtime",
       {
-<<<<<<< HEAD
         "helpers": false,
-=======
-        "corejs": 3,
->>>>>>> 1e8e3fa0
       },
     ],
     "add-module-exports",
