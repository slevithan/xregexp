--- conflicted
+++ resolved
@@ -15,14 +15,9 @@
     "regular expression",
     "unicode"
   ],
-<<<<<<< HEAD
-  "main": "./lib",
-  "module": "./dist/index-es.js",
-=======
   "browser": "./lib/index.js",
   "main": "./lib/index.js",
-  "module": "./src/index.js",
->>>>>>> 1e8e3fa0
+  "module": "./dist/index-es.js",
   "files": [
     "dist",
     "src",
@@ -49,13 +44,9 @@
     ]
   },
   "scripts": {
-<<<<<<< HEAD
     "rollup": "rollup -c",
-    "lint": "eslint .",
-=======
     "lint": "eslint . && npm run dtslint",
     "dtslint": "dtslint types",
->>>>>>> 1e8e3fa0
     "babel": "babel src -d lib",
     "build-unicode-data": "node tools/scripts/block-regex.js && node tools/scripts/category-regex.js && node tools/scripts/property-regex.js && node tools/scripts/script-regex.js",
     "prebuild": "npm run build-unicode-data && npm run lint && npm run babel",
@@ -75,32 +66,22 @@
     "@unicode/unicode-13.0.0": "^1.0.2",
     "babel-plugin-add-module-exports": "^1.0.4",
     "babel-plugin-array-includes": "^2.0.3",
-<<<<<<< HEAD
     "babel-plugin-external-helpers": "^6.22.0",
-    "babel-plugin-transform-xregexp": "^0.0.6",
-    "babel-preset-env": "^1.4.0",
-    "eslint": "^4.19.1",
-    "jasmine": "^3.1.0",
-    "jsesc": "^2.5.1",
-    "rollup": "^0.58.2",
-    "rollup-plugin-babel": "^3.0.3",
-    "rollup-plugin-commonjs": "^9.1.0",
-    "rollup-plugin-node-resolve": "^3.3.0",
-    "unicode-10.0.0": "^0.7.5",
-    "unicode-property-value-aliases": "^3.0.0",
-    "zuul": "^3.11.1"
-=======
     "babel-plugin-transform-xregexp": "^1.0.0",
     "browserify": "^17.0.0",
     "dtslint": "^2.0.5",
     "eslint": "^7.12.1",
     "jasmine": "^3.6.2",
     "jsesc": "^3.0.1",
+    "rollup": "^0.58.2",
+    "rollup-plugin-babel": "^3.0.3",
+    "rollup-plugin-commonjs": "^9.1.0",
+    "rollup-plugin-node-resolve": "^3.3.0",
+    "typescript": "^4.1.3",
     "unicode-property-value-aliases": "^3.5.0",
     "zuul": "^3.12.0"
   },
   "dependencies": {
     "@babel/runtime-corejs3": "^7.12.1"
->>>>>>> 1e8e3fa0
   }
 }