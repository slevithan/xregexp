{
  "name": "xregexp",
  "version": "4.4.1",
  "description": "Extended regular expressions",
  "homepage": "http://xregexp.com/",
  "author": "Steven Levithan <steves_list@hotmail.com>",
  "license": "MIT",
  "repository": {
    "type": "git",
    "url": "https://github.com/slevithan/xregexp.git"
  },
  "keywords": [
    "regex",
    "regexp",
    "regular expression",
    "unicode"
  ],
  "browser": "./lib/index.js",
  "main": "./lib/index.js",
  "module": "./src/index.js",
  "files": [
    "src",
    "lib",
    "tools/output",
    "xregexp-all.js",
    "types/index.d.ts"
  ],
  "scripts": {
    "lint": "eslint . && npm run dtslint",
    "dtslint": "dtslint types",
    "babel": "babel src -d lib",
    "build-unicode-data": "node tools/scripts/block-regex.js && node tools/scripts/category-regex.js && node tools/scripts/property-regex.js && node tools/scripts/script-regex.js",
    "prebuild": "npm run build-unicode-data && npm run lint && npm run babel",
    "build": "browserify lib/index.js --standalone XRegExp > xregexp-all.js",
    "pretest": "npm run build",
    "test": "jasmine JASMINE_CONFIG_PATH=tests/jasmine.json",
    "test-saucelabs": "npm run pretest && zuul tests/spec/*.js",
    "test-browser": "npm run test-saucelabs -- --local --open",
    "prepublish": "npm test"
  },
  "types": "types",
  "devDependencies": {
<<<<<<< HEAD
    "@babel/cli": "^7.2.3",
    "@babel/core": "^7.2.2",
    "@babel/plugin-proposal-export-namespace-from": "^7.10.4",
    "@babel/plugin-transform-runtime": "^7.8.3",
    "@babel/preset-env": "^7.2.3",
    "babel-plugin-add-module-exports": "^0.2.1",
=======
    "@babel/cli": "^7.12.1",
    "@babel/core": "^7.12.3",
    "@babel/plugin-transform-runtime": "^7.12.1",
    "@babel/preset-env": "^7.12.1",
    "@unicode/unicode-13.0.0": "^1.0.2",
    "babel-plugin-add-module-exports": "^1.0.4",
>>>>>>> 1e8e3fa0
    "babel-plugin-array-includes": "^2.0.3",
    "babel-plugin-transform-xregexp": "^1.0.0",
    "browserify": "^17.0.0",
    "dtslint": "^2.0.5",
    "eslint": "^7.12.1",
    "jasmine": "^3.6.2",
    "jsesc": "^3.0.1",
    "unicode-property-value-aliases": "^3.5.0",
    "zuul": "^3.12.0"
  },
  "dependencies": {
    "@babel/runtime-corejs3": "^7.12.1"
  }
}<|MERGE_RESOLUTION|>--- conflicted
+++ resolved
@@ -40,21 +40,13 @@
   },
   "types": "types",
   "devDependencies": {
-<<<<<<< HEAD
-    "@babel/cli": "^7.2.3",
-    "@babel/core": "^7.2.2",
-    "@babel/plugin-proposal-export-namespace-from": "^7.10.4",
-    "@babel/plugin-transform-runtime": "^7.8.3",
-    "@babel/preset-env": "^7.2.3",
-    "babel-plugin-add-module-exports": "^0.2.1",
-=======
     "@babel/cli": "^7.12.1",
     "@babel/core": "^7.12.3",
+    "@babel/plugin-proposal-export-namespace-from": "^7.10.4",
     "@babel/plugin-transform-runtime": "^7.12.1",
     "@babel/preset-env": "^7.12.1",
     "@unicode/unicode-13.0.0": "^1.0.2",
     "babel-plugin-add-module-exports": "^1.0.4",
->>>>>>> 1e8e3fa0
     "babel-plugin-array-includes": "^2.0.3",
     "babel-plugin-transform-xregexp": "^1.0.0",
     "browserify": "^17.0.0",
