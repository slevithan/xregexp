{
  "name": "xregexp",
  "version": "3.2.0-next",
  "description": "Extended regular expressions",
  "homepage": "http://xregexp.com/",
  "author": "Steven Levithan <steves_list@hotmail.com>",
  "license": "MIT",
  "repository": {
    "type": "git",
    "url": "https://github.com/slevithan/xregexp.git"
  },
  "keywords": [
    "regex",
    "regexp",
    "regular expression",
    "unicode"
  ],
  "main": "./lib",
  "files": [
    "src",
    "lib",
    "xregexp-all.js",
    "LICENSE"
  ],
  "scripts": {
<<<<<<< HEAD
    "postinstall": "browserify src/index.js --standalone XRegExp > xregexp-all.js"
=======
    "lint": "eslint src",
    "babel": "babel src -d lib",
    "prebuild": "npm run lint && npm run babel",
    "build": "browserify lib/index.js --standalone XRegExp > xregexp-all.js",
    "pretest": "npm run build",
    "test": "jasmine JASMINE_CONFIG_PATH=tests/jasmine.json",
    "test-saucelabs": "npm run pretest && zuul tests/spec/*.js",
    "test-browser": "npm run test-saucelabs -- --local --open",
    "prepublish": "npm test"
>>>>>>> a661cd3e
  },
  "devDependencies": {
    "babel-cli": "^6.24.1",
    "babel-plugin-add-module-exports": "^0.2.1",
    "babel-plugin-array-includes": "^2.0.3",
    "babel-plugin-transform-xregexp": "^0.0.4",
    "babel-preset-env": "^1.4.0",
    "browserify": "^12.0.1",
    "eslint": "^3.19.0",
    "jasmine": "^2.5.3",
    "zuul": "^3.11.1"
  }
}<|MERGE_RESOLUTION|>--- conflicted
+++ resolved
@@ -23,9 +23,7 @@
     "LICENSE"
   ],
   "scripts": {
-<<<<<<< HEAD
     "postinstall": "browserify src/index.js --standalone XRegExp > xregexp-all.js"
-=======
     "lint": "eslint src",
     "babel": "babel src -d lib",
     "prebuild": "npm run lint && npm run babel",
@@ -35,7 +33,6 @@
     "test-saucelabs": "npm run pretest && zuul tests/spec/*.js",
     "test-browser": "npm run test-saucelabs -- --local --open",
     "prepublish": "npm test"
->>>>>>> a661cd3e
   },
   "devDependencies": {
     "babel-cli": "^6.24.1",
