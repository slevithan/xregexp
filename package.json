{
  "name": "xregexp",
  "version": "3.2.0-next",
  "description": "Extended regular expressions",
  "homepage": "http://xregexp.com/",
  "author": "Steven Levithan <steves_list@hotmail.com>",
  "license": "MIT",
  "repository": {
    "type": "git",
    "url": "https://github.com/slevithan/xregexp.git"
  },
  "keywords": [
    "regex",
    "regexp",
    "regular expression",
    "unicode"
  ],
  "main": "./lib",
  "files": [
    "src",
    "lib",
    "xregexp-all.js",
    "LICENSE"
  ],
  "scripts": {
    "lint": "eslint src",
    "babel": "babel src -d lib",
    "prebuild": "npm run lint && npm run babel",
    "build": "browserify lib/index.js --standalone XRegExp > xregexp-all.js",
    "pretest": "npm run build",
    "test": "jasmine JASMINE_CONFIG_PATH=tests/jasmine.json",
<<<<<<< HEAD
    "test-saucelabs": "npm run pretest && zuul tests/spec/*.js",
    "test-browser": "npm run test-saucelabs -- --local --open"
=======
    "prepublish": "npm test"
>>>>>>> 330e478c
  },
  "devDependencies": {
    "babel-cli": "^6.24.1",
    "babel-plugin-transform-xregexp": "^0.0.4",
    "babel-preset-env": "^1.4.0",
    "browserify": "^12.0.1",
<<<<<<< HEAD
    "jasmine": "^2.5.3",
    "zuul": "^3.11.1"
=======
    "eslint": "^3.19.0",
    "jasmine": "^2.5.3"
>>>>>>> 330e478c
  }
}<|MERGE_RESOLUTION|>--- conflicted
+++ resolved
@@ -29,24 +29,17 @@
     "build": "browserify lib/index.js --standalone XRegExp > xregexp-all.js",
     "pretest": "npm run build",
     "test": "jasmine JASMINE_CONFIG_PATH=tests/jasmine.json",
-<<<<<<< HEAD
     "test-saucelabs": "npm run pretest && zuul tests/spec/*.js",
-    "test-browser": "npm run test-saucelabs -- --local --open"
-=======
+    "test-browser": "npm run test-saucelabs -- --local --open",
     "prepublish": "npm test"
->>>>>>> 330e478c
   },
   "devDependencies": {
     "babel-cli": "^6.24.1",
     "babel-plugin-transform-xregexp": "^0.0.4",
     "babel-preset-env": "^1.4.0",
     "browserify": "^12.0.1",
-<<<<<<< HEAD
+    "eslint": "^3.19.0",
     "jasmine": "^2.5.3",
     "zuul": "^3.11.1"
-=======
-    "eslint": "^3.19.0",
-    "jasmine": "^2.5.3"
->>>>>>> 330e478c
   }
 }