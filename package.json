{
  "name": "xregexp",
  "version": "4.4.1",
  "description": "Extended regular expressions",
  "homepage": "http://xregexp.com/",
  "author": "Steven Levithan <steves_list@hotmail.com>",
  "license": "MIT",
  "repository": {
    "type": "git",
    "url": "https://github.com/slevithan/xregexp.git"
  },
  "keywords": [
    "regex",
    "regexp",
    "regular expression",
    "unicode"
  ],
  "browser": "./lib/index.js",
  "main": "./lib/index.js",
  "module": "./src/index.js",
  "files": [
    "src",
    "lib",
    "tools/output",
    "xregexp-all.js",
    "types/index.d.ts"
  ],
  "scripts": {
    "lint": "eslint . && npm run dtslint",
    "dtslint": "dtslint types",
    "babel": "babel src -d lib",
    "build-unicode-data": "node tools/scripts/block-regex.js && node tools/scripts/category-regex.js && node tools/scripts/property-regex.js && node tools/scripts/script-regex.js",
    "prebuild": "npm run build-unicode-data && npm run lint && npm run babel",
    "build": "browserify lib/index.js --standalone XRegExp > xregexp-all.js",
    "pretest": "npm run build",
    "test": "jasmine JASMINE_CONFIG_PATH=tests/jasmine.json",
    "test-saucelabs": "npm run pretest && zuul tests/spec/*.js",
    "test-browser": "npm run test-saucelabs -- --local --open",
    "prepublish": "npm test"
  },
  "types": "types",
  "devDependencies": {
<<<<<<< HEAD
    "@babel/cli": "^7.7.7",
    "@babel/core": "^7.7.7",
    "@babel/plugin-transform-runtime": "^7.7.6",
    "@babel/preset-env": "^7.7.7",
    "babel-plugin-add-module-exports": "^1.0.2",
    "babel-plugin-array-includes": "^2.0.3",
    "babel-plugin-transform-xregexp": "^1.0.0",
    "browserify": "^16.5.0",
    "eslint": "^4.19.1",
    "jasmine": "^3.1.0",
    "jsesc": "^2.5.1",
    "unicode-11.0.0": "^0.7.7",
    "unicode-property-value-aliases": "^3.0.0",
    "zuul": "^3.11.1"
=======
    "@babel/cli": "^7.12.1",
    "@babel/core": "^7.12.3",
    "@babel/plugin-transform-runtime": "^7.12.1",
    "@babel/preset-env": "^7.12.1",
    "@unicode/unicode-13.0.0": "^1.0.2",
    "babel-plugin-add-module-exports": "^1.0.4",
    "babel-plugin-array-includes": "^2.0.3",
    "babel-plugin-transform-xregexp": "^1.0.0",
    "browserify": "^17.0.0",
    "dtslint": "^2.0.5",
    "eslint": "^7.12.1",
    "jasmine": "^3.6.2",
    "jsesc": "^3.0.1",
    "unicode-property-value-aliases": "^3.5.0",
    "zuul": "^3.12.0"
  },
  "dependencies": {
    "@babel/runtime-corejs3": "^7.12.1"
>>>>>>> 1e8e3fa0
  }
}<|MERGE_RESOLUTION|>--- conflicted
+++ resolved
@@ -40,22 +40,6 @@
   },
   "types": "types",
   "devDependencies": {
-<<<<<<< HEAD
-    "@babel/cli": "^7.7.7",
-    "@babel/core": "^7.7.7",
-    "@babel/plugin-transform-runtime": "^7.7.6",
-    "@babel/preset-env": "^7.7.7",
-    "babel-plugin-add-module-exports": "^1.0.2",
-    "babel-plugin-array-includes": "^2.0.3",
-    "babel-plugin-transform-xregexp": "^1.0.0",
-    "browserify": "^16.5.0",
-    "eslint": "^4.19.1",
-    "jasmine": "^3.1.0",
-    "jsesc": "^2.5.1",
-    "unicode-11.0.0": "^0.7.7",
-    "unicode-property-value-aliases": "^3.0.0",
-    "zuul": "^3.11.1"
-=======
     "@babel/cli": "^7.12.1",
     "@babel/core": "^7.12.3",
     "@babel/plugin-transform-runtime": "^7.12.1",
@@ -71,9 +55,5 @@
     "jsesc": "^3.0.1",
     "unicode-property-value-aliases": "^3.5.0",
     "zuul": "^3.12.0"
-  },
-  "dependencies": {
-    "@babel/runtime-corejs3": "^7.12.1"
->>>>>>> 1e8e3fa0
   }
 }