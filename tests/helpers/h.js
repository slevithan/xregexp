if (typeof global === 'undefined') {
    global = window;
} else {
    global.XRegExp = require('../../xregexp-all');
}

// Ensure that all opt-in features are disabled when each spec starts
global.disableOptInFeatures = function() {
<<<<<<< HEAD
    XRegExp.uninstall('astral');
};
=======
    XRegExp.uninstall('namespacing astral');
}
>>>>>>> e13d1f70

// Property name used for extended regex instance data
global.REGEX_DATA = 'xregexp';

// Check for ES6 `u` flag support
global.hasNativeU = XRegExp._hasNativeFlag('u');
// Check for ES6 `y` flag support
global.hasNativeY = XRegExp._hasNativeFlag('y');
// Check for strict mode support
global.hasStrictMode = (function() {
    'use strict';

    return !this;
}());<|MERGE_RESOLUTION|>--- conflicted
+++ resolved
@@ -6,13 +6,8 @@
 
 // Ensure that all opt-in features are disabled when each spec starts
 global.disableOptInFeatures = function() {
-<<<<<<< HEAD
-    XRegExp.uninstall('astral');
-};
-=======
     XRegExp.uninstall('namespacing astral');
 }
->>>>>>> e13d1f70
 
 // Property name used for extended regex instance data
 global.REGEX_DATA = 'xregexp';
